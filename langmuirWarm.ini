--- conflicted
+++ resolved
@@ -1,98 +1,84 @@
-;
-; @file			input.ini
-; @author		Sigvald Marholm <sigvaldm@fys.uio.no>
-; @copyright	University of Oslo, Norway
-; @brief		PINC input file template.
-; @date			11.10.15
-;
-
-[files]
-output = data/							; data file path (including filename prefix)
-
-[objects]
-objects = sphere.h5, sphere2.txt		; paths to objects
-
-[msgfiles]
-parsedump = parsedump.txt				; Info on how input was parsed
-
-[time]
-<<<<<<< HEAD
-nTimeSteps = 120				; Number of time steps
-=======
-nTimeSteps = 300				; Number of time steps
->>>>>>> 18b88964
-timeStep = 0.44e-8;1.77e-8 ;	; omega_pe / 10				; Time step (in 1/omega_p of specie 0)
-startTime = 0.0                         ; Start time, in case of continuing a simulation
-
-; Use comma-separated lists to specify several dimensions.
-[grid]
-nDims=3
-nSubdomains=1,1,1						; Number of subdomains
-nEmigrantsAlloc=1 pc, 2 pc, 4 pc		; Number of particles to allocate for (corner, edge, face)
-;debye=0.52								; Debye length of specie 0 (in meters)
-<<<<<<< HEAD
-trueSize=16,16,16						; Number of (true) grid points per MPI node
-=======
-trueSize=32,32,32						; Number of (true) grid points per MPI node
->>>>>>> 18b88964
-stepSize=0.004; debye length * pi * 0.2							; Cell size (in Debye lengths of specie 0)
-nGhostLayers = 1						; Number of Ghost points [x_min, y_min,...,x_max,...]
-thresholds=0.1							; Thresholds for particle migration
-;boundaries = DIRICHLET,PERIODIC,PERIODIC,DIRICHLET,PERIODIC,PERIODIC				; Boundary conditions at edges
-;boundaries = DIRICHLET,DIRICHLET,DIRICHLET,DIRICHLET,DIRICHLET,DIRICHLET
-;boundaries = NEUMANN,NEUMANN,NEUMANN,NEUMANN,NEUMANN,NEUMANN
-boundaries = PERIODIC
-
-
-; Domain size computed as (nSubdomains*trueSize-1)*stepSize
-
-[fields]
-BExt=0,0,0								; Externally imposed B-field
-EExt=0,0,0								; Externally imposed E-field
-
-[population]
-; Use comma-separated lists to specify several species.
-; The first specie is used for normalizing
-nSpecies = 2
-nParticles = 64 pc
-nAlloc = 96 pc							; Number of particles to allocate memory for
-charge = -1.602e-19,1.602e-19
-mass = 9.109e-31,1.673e-27
-density = 1e11,1e11
-multiplicity =auto
-thermalVelocity = 123000,2872;10175,288;0.125,0.002789		; 1000K
-;thermalVelocity = 0.02,0.00046
-maxVel = 1
-drift = 0,0,0,0,0,0 ;61500,0,0,61500,0,0					; m/s  ;X,Y,Z for each specie
-perturbAmplitude = 1e-5,0,0,0,0,0
-perturbMode = 0,0,1,0,0,0
-
-[methods]
-; TBD: which solvers/algorithms to use?!
-mode = regular
-normalization = SI
-poisson = mgSolver
-acc = puAcc3D1KE
-distr = puDistr3D1
-migrate = puExtractEmigrants3DOpen
-
-[multigrid]
-; Specific parameters of each algorithm? E.g. depth of MG, BCs
-<<<<<<< HEAD
-cycle           = mgVRecursive            	; Choice of mg cycle type
-preSmooth       = gaussSeidelRB				; Choice of presmoother method (Only 1 possible option yet)
-postSmooth      = gaussSeidelRB	    		; Choice of postsmoother method
-coarseSolver    = gaussSeidelRB 			; Choice of coarse grid solver
-=======
-cycle           = mgVRegular            	; Choice of mg cycle type
-preSmooth       = gaussSeidelRBND				; Choice of presmoother method (Only 1 possible option yet)
-postSmooth      = gaussSeidelRBND	    		; Choice of postsmoother method
-coarseSolver    = gaussSeidelRBND 			; Choice of coarse grid solver
->>>>>>> 18b88964
-mgLevels        = 2							; Number of Multigrid levels
-mgCycles        = 15						; Number of cycles
-nPreSmooth      = 10						; Number of iterations for the presmoother
-nPostSmooth     = 10						; Number of iterations for the postsmoother
-nCoarseSolve    = 10
-prolongator     = bilinear					; Prolongation stencil
-restrictor      = halfWeight				; Restrictor stencil
+;
+; @file			input.ini
+; @author		Sigvald Marholm <sigvaldm@fys.uio.no>
+; @copyright	University of Oslo, Norway
+; @brief		PINC input file template.
+; @date			11.10.15
+;
+
+[files]
+output = data/							; data file path (including filename prefix)
+
+[objects]
+objects = sphere.h5, sphere2.txt		; paths to objects
+
+[msgfiles]
+parsedump = parsedump.txt				; Info on how input was parsed
+
+[time]
+nTimeSteps = 120				; Number of time steps
+timeStep = 0.44e-8;1.77e-8 ;	; omega_pe / 10				; Time step (in 1/omega_p of specie 0)
+startTime = 0.0                         ; Start time, in case of continuing a simulation
+
+; Use comma-separated lists to specify several dimensions.
+[grid]
+nDims=3
+nSubdomains=1,1,1						; Number of subdomains
+nEmigrantsAlloc=1 pc, 2 pc, 4 pc		; Number of particles to allocate for (corner, edge, face)
+;debye=0.52								; Debye length of specie 0 (in meters)
+trueSize=32,32,32						; Number of (true) grid points per MPI node
+stepSize=0.004; debye length * pi * 0.2							; Cell size (in Debye lengths of specie 0)
+nGhostLayers = 1						; Number of Ghost points [x_min, y_min,...,x_max,...]
+thresholds=0.1							; Thresholds for particle migration
+;boundaries = DIRICHLET,PERIODIC,PERIODIC,DIRICHLET,PERIODIC,PERIODIC				; Boundary conditions at edges
+;boundaries = DIRICHLET,DIRICHLET,DIRICHLET,DIRICHLET,DIRICHLET,DIRICHLET
+;boundaries = NEUMANN,NEUMANN,NEUMANN,NEUMANN,NEUMANN,NEUMANN
+boundaries = PERIODIC
+
+
+; Domain size computed as (nSubdomains*trueSize-1)*stepSize
+
+[fields]
+BExt=0,0,0								; Externally imposed B-field
+EExt=0,0,0								; Externally imposed E-field
+
+[population]
+; Use comma-separated lists to specify several species.
+; The first specie is used for normalizing
+nSpecies = 2
+nParticles = 64 pc
+nAlloc = 96 pc							; Number of particles to allocate memory for
+charge = -1.602e-19,1.602e-19
+mass = 9.109e-31,1.673e-27
+density = 1e11,1e11
+multiplicity =auto
+thermalVelocity = 123000,2872;10175,288;0.125,0.002789		; 1000K
+;thermalVelocity = 0.02,0.00046
+maxVel = 1
+drift = 0,0,0,0,0,0 ;61500,0,0,61500,0,0					; m/s  ;X,Y,Z for each specie
+perturbAmplitude = 1e-5,0,0,0,0,0
+perturbMode = 0,0,1,0,0,0
+
+[methods]
+; TBD: which solvers/algorithms to use?!
+mode = regular
+normalization = SI
+poisson = mgSolver
+acc = puAcc3D1KE
+distr = puDistr3D1
+migrate = puExtractEmigrants3DOpen
+
+[multigrid]
+; Specific parameters of each algorithm? E.g. depth of MG, BCs
+cycle           = mgVRecursive            	; Choice of mg cycle type
+cycle           = mgVRegular            	; Choice of mg cycle type
+preSmooth       = gaussSeidelRBND				; Choice of presmoother method (Only 1 possible option yet)
+postSmooth      = gaussSeidelRBND	    		; Choice of postsmoother method
+coarseSolver    = gaussSeidelRBND 			; Choice of coarse grid solver
+mgLevels        = 2							; Number of Multigrid levels
+mgCycles        = 15						; Number of cycles
+nPreSmooth      = 10						; Number of iterations for the presmoother
+nPostSmooth     = 10						; Number of iterations for the postsmoother
+nCoarseSolve    = 10
+prolongator     = bilinear					; Prolongation stencil
+restrictor      = halfWeight				; Restrictor stencil