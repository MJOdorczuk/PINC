--- conflicted
+++ resolved
@@ -238,7 +238,6 @@
 	int nDims, nBoundaries;
 	int *nTGPoints = iniGetIntArr(ini, "grid:nTGPoints", &nDims);
 	int *nGhosts = iniGetIntArr(ini, "grid:nGhosts", &nBoundaries);
-	int *nSubdomains = iniGetIntArr(ini, "grid:nSubdomains", &nDims);
 	double *dr = iniGetDoubleArr(ini, "grid:dr", &nDims);
 
 	//More sanity check
@@ -257,17 +256,6 @@
 
 	//Cumulative products
 	long int *nGPointsProd = longIntArrCumProd(nGPoints,nDims);
-	int *nSubdomainsProd = intArrCumProd(nSubdomains,nDims);
-
-	//Position of the subdomain in the total domain
-	int *subdomain = getSubdomain(ini);
-	int *offset = malloc(nDims*sizeof(int));
-	double *posToSubdomain = malloc(nDims*sizeof(double));
-
-	for(int d = 0; d < nDims; d++){
-		offset[d] = subdomain[d]*nTGPoints[d];
-		posToSubdomain[d] = (double)1/nTGPoints[d];
-	}
 
 	//Free temporary variables
 	free(nTGPoints);
@@ -279,14 +267,7 @@
 	grid->nGPoints = nGPoints;
 	grid->nGPointsProd = nGPointsProd;
 	grid->nGhosts = nGhosts;
-	grid->subdomain = subdomain;
-	grid->nSubdomains = nSubdomains;
-	grid->nSubdomainsProd = nSubdomainsProd;
-	grid->offset = offset;
-	grid->posToSubdomain = posToSubdomain;
 	grid->dr = dr;
-	grid->mpiSize = mpiSize;
-	grid->mpiRank = mpiRank;
 
 	return grid;
 }
@@ -303,6 +284,7 @@
 	// Load data from ini
 	int nDims;
 	int *nSubdomains = iniGetIntArr(ini, "grid:nSubdomains", &nDims);
+	int *nTGPoints = iniGetIntArr(ini, "grid:nTGPoints", &nDims);
 	int *nSubdomainsProd = intArrCumProd(nSubdomains,nDims);
 
 	//Position of the subdomain in the total domain
@@ -323,9 +305,10 @@
 	mpiInfo->nSubdomainsProd = nSubdomainsProd;
 	mpiInfo->offset = offset;
 	mpiInfo->posToSubdomain = posToSubdomain;
-	mpiInfo->dr = dr;
 	mpiInfo->mpiSize = mpiSize;
 	mpiInfo->mpiRank = mpiRank;
+
+	free(nTGPoints);
 
     return mpiInfo;
 }
@@ -346,29 +329,25 @@
 		nTotPoints *= nGPoints[d];
 	}
 	for(int g = 0; g < nDims; g++){
-		nGhostPoints += (nGhosts[g]+nGhosts[g +nDims])*nGPoints[g];
+		nGhostPoints += (nGhosts[g]+nGhosts[g+nDims])*nGPoints[g];
 	}
 
 	//Memory for values
-	double *val = malloc(nTotPoints*nValues*sizeof(double));
-	double *slice = malloc(nGPointsProd[nDims-1]*nValues*sizeof(double));
+	double *val = malloc(nTotPoints*nValues*sizeof(*val));
+	double *slice = malloc(nGPointsProd[nDims-1]*nValues*sizeof(*slice));
 
 	/* Store in gridQuantity */
-	GridQuantity *gridQuantity = malloc(sizeof(GridQuantity));
+	GridQuantity *gridQuantity = malloc(sizeof(*gridQuantity));
 
 	gridQuantity->grid = grid;
 	gridQuantity->nValues = nValues;
 	gridQuantity->val = val;
-<<<<<<< HEAD
 	gridQuantity->h5 = 0;	// Must be activated separately
-=======
 	gridQuantity->slice = slice;
->>>>>>> b28181c9
 
 	return gridQuantity;
 }
 
-<<<<<<< HEAD
 void freeMpiInfo(MpiInfo *mpiInfo){
 
 	free(mpiInfo->subdomain);
@@ -380,28 +359,20 @@
 
 }
 
-
-=======
->>>>>>> b28181c9
 void freeGrid(Grid *grid){
 
 	free(grid->nGPoints);
 	free(grid->nGPointsProd);
 	free(grid->nGhosts);
-	free(grid->subdomain);
-	free(grid->nSubdomains);
-	free(grid->nSubdomainsProd);
-	free(grid->offset);
-	free(grid->posToSubdomain);
 	free(grid->dr);
 	free(grid);
 
-	return;
 }
 
 void freeGridQuantity(GridQuantity *gridQuantity){
 
 	free(gridQuantity->val);
-
-	return;
+	free(gridQuantity->slice);
+	free(gridQuantity);
+
 }