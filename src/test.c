--- conflicted
+++ resolved
@@ -109,10 +109,7 @@
 
 	//Load Grid info
 	Grid *grid = gridQuantity->grid;
-<<<<<<< HEAD
-=======
 //	int nDims = grid->nDims;
->>>>>>> e84b016e
 	int *nGPoints = grid->nGPoints;
 
 	//Load GridQuantity
