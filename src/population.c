/**
 * @file		population.c
 * @author		Sigvald Marholm <sigvaldm@fys.uio.no>
 * @copyright	University of Oslo, Norway
 * @brief		Particle handling.
 * @date		26.10.15
 *
 * Functions for handling particles: initialization and finalization of
 * particle structs, reading and writing of data and so on.
 */

<<<<<<< HEAD
#define _XOPEN_SOURCE 700

#include "pinc.h"
=======
#include "core.h"
>>>>>>> 7f373ece
#include <math.h>
#include <mpi.h>
#include <gsl/gsl_rng.h>
#include <gsl/gsl_randist.h>
#include <hdf5.h>
#include "iniparser.h"

/******************************************************************************
 * DECLARING LOCAL FUNCTIONS
 *****************************************************************************/

/**
 * @brief	Sets normalization parameters in Population
 * @param	ini				Dictionary to input file
 * @param	pop[in,out]		Population
 *
 * Normalizes charge and mass and sets specie-specific renormalization
 * parameters in Population.
 *
 */
static void pSetNormParams(const dictionary *ini, Population *pop);

/******************************************************************************
 * DEFINING GLOBAL FUNCTIONS
 *****************************************************************************/

Population *pAlloc(const dictionary *ini){

	// Sanity check
	iniAssertEqualNElements(ini,4,"population:nParticles","population:nAlloc","population:charge","population:mass");

	// Get MPI info
	int size, rank;
	MPI_Comm_size(MPI_COMM_WORLD,&size);	// Presumes sanity check on nSubdomains by allocGrid()
	MPI_Comm_rank(MPI_COMM_WORLD,&rank);

	// Load data
	int nSpecies;
	long int *nAllocTotal = iniGetLongIntArr(ini,"population:nAlloc",&nSpecies);	// This is for all computing nodes
	int nDims = iniGetNElements(ini,"grid:trueSize");
	if(nDims==0) msg(ERROR,"grid:trueSize not found");

	// Determine memory to allocate for this node
	long int *nAlloc = malloc(nSpecies*sizeof(long int));
	for(int s=0;s<nSpecies;s++){
		nAlloc[s] = ceil((double)nAllocTotal[s]/size);
		if(nAlloc[s]*size!=nAllocTotal[s])
			msg(WARNING|ONCE,"increased number of allocated particles from %i to %i to get integer per computing node",
				nAllocTotal[s],nAlloc[s]*size);
	}

	// Determine iStart and iStop
	long int *iStart = malloc((nSpecies+1)*sizeof(long int));
	long int *iStop  = malloc(nSpecies*sizeof(long int));

	iStart[0] = 0;
	for(int s=1;s<nSpecies+1;s++) iStart[s]=iStart[s-1]+nAlloc[s-1];
	for(int s=0;s<nSpecies;s++) iStop[s]=iStart[s]; // No particles yet

	free(nAlloc);
	free(nAllocTotal);

	// Store in struct
	Population *pop = malloc(sizeof(Population));
	pop->pos = malloc((long int)nDims*iStart[nSpecies]*sizeof(double));
	pop->vel = malloc((long int)nDims*iStart[nSpecies]*sizeof(double));
	pop->nSpecies = nSpecies;
	pop->nDims = nDims;
	pop->iStart = iStart;
	pop->iStop = iStop;
	pop->kinEnergy = malloc((nSpecies+1)*sizeof(double));
	pop->potEnergy = malloc((nSpecies+1)*sizeof(double));

	// Default normalization factors
	pSetNormParams(ini,pop);

	return pop;

}

void pFree(Population *pop){

	free(pop->pos);
	free(pop->vel);
	free(pop->renormE);
	free(pop->renormRho);
	free(pop->kinEnergy);
	free(pop->potEnergy);
	free(pop->iStart);
	free(pop->iStop);
	free(pop->charge);
	free(pop->mass);
	free(pop);

}

void pPosUniform(const dictionary *ini, Population *pop, const MpiInfo *mpiInfo, const gsl_rng *rng){

	// Read from ini
	int nSpecies, nDims;
	long int *nParticles = iniGetLongIntArr(ini,"population:nParticles",&nSpecies);
	int *trueSize = iniGetIntArr(ini,"grid:trueSize",&nDims);

	// Read from mpiInfo
	int *subdomain = mpiInfo->subdomain;
	double *posToSubdomain = mpiInfo->posToSubdomain;

	// Compute normalized length of global reference frame
	int *L = gGetGlobalSize(ini);

	for(int s=0;s<nSpecies;s++){

		// Start on first particle of this specie
		long int iStart = pop->iStart[s];
		long int iStop = iStart;
		double *pos = &pop->pos[iStart*nDims];

		// Iterate through all particles to be generated
		// Same seed on all MPI nodes ensure same particles are generated everywhere.
		for(long int i=0;i<nParticles[s];i++){	// Generate nParticles of this specie

			// Generate position for particle i
			for(int d=0;d<nDims;d++) pos[d] = L[d]*gsl_rng_uniform_pos(rng);

			// Count the number of dimensions where the particle resides in the range of this node
			int correctRange = 0;
			for(int d=0;d<nDims;d++) correctRange += (subdomain[d] == (int)(posToSubdomain[d]*pos[d]));

			// Iterate only if particle resides in this sub-domain.
			if(correctRange==nDims){
				pos += nDims;
				iStop++;
			}

		}

		if(iStop>pop->iStart[s+1]){
			int allocated = pop->iStart[s+1]-iStart;
			int generated = iStop-iStart;
			msg(ERROR,"allocated only %i particles of specie %i per node but %i generated",allocated,s,generated);
		}

		pop->iStop[s]=iStop;

	}

	pToLocalFrame(pop,mpiInfo);

	free(L);
	free(nParticles);
	free(trueSize);

}

void pPosPerturb(const dictionary *ini, Population *pop, const MpiInfo *mpiInfo){

	iniAssertEqualNElements(ini,2,"population:perturbAmplitude","population:perturbMode");

	int nElements;
	double *amplitude = iniGetDoubleArr(ini,"population:perturbAmplitude",&nElements);
	double *mode = iniGetDoubleArr(ini,"population:perturbMode",&nElements);

	int nDims = pop->nDims;
	int nSpecies = pop->nSpecies;
	if(nElements!=nDims*nSpecies)
		msg(ERROR|ONCE,"population:perturbMode neeeds to have nDims*nSpecies elements");

	int *L = gGetGlobalSize(ini);
	double *pos = pop->pos;

	pToGlobalFrame(pop,mpiInfo);

	for(int s=0;s<nSpecies;s++){

		long int iStart = pop->iStart[s];
		long int iStop = pop->iStop[s];
		for(long int i=iStart;i<iStop;i++){

			for(int d=0;d<nDims;d++){
				pos[i*nDims+d] += amplitude[s*nDims+d]*cos(2.0*M_PI*mode[s*nDims+d]*pos[i*nDims+d]/L[d]);
			}
		}
	}

	pToLocalFrame(pop,mpiInfo);

	free(L);
	free(amplitude);
	free(mode);

}

void pPosDebug(const dictionary *ini, Population *pop){

	int nSpecies;
	long int *nParticles = iniGetLongIntArr(ini,"population:nParticles",&nSpecies);

	int mpiRank, mpiSize;
	MPI_Comm_rank(MPI_COMM_WORLD,&mpiRank);
	MPI_Comm_size(MPI_COMM_WORLD,&mpiSize);

	for(int s=0;s<nSpecies;s++){
		nParticles[s] /= mpiSize;
	}

	int nDims = pop->nDims;
	long int *nMigrantsResult = malloc(81*sizeof(*nMigrantsResult));
	alSet(nMigrantsResult,81,	1,1,0,1,1,0,1,1,0,1,1,0,1,1,0,1,1,0,1,1,0,1,1,0,1,1,0,
								1,1,0,1,1,0,1,1,0,3,3,0,0,0,0,4,4,0,1,1,0,1,1,0,1,1,0,
								1,1,0,1,1,0,1,1,0,1,1,0,1,1,0,1,1,0,1,1,0,1,1,0,1,1,0);

	for(int s=0;s<nSpecies;s++){
		long int iStart = pop->iStart[s];
		pop->iStop[s] = iStart + nParticles[s];
		double *pos = &pop->pos[iStart*nDims];

		for(long int i=0;i<nParticles[s];i++){
			for(int d=0;d<nDims;d++){
				pos[i*nDims+d] = 1000*mpiRank + i + (double)d/10 + (double)s/100;
			}
		}
	}

	free(nParticles);

}

void pVelMaxwell(const dictionary *ini, Population *pop, const gsl_rng *rng){

	iniAssertEqualNElements(ini,3,"population:temperature","population:drift","population:nParticles");

	int nSpecies;
	double *temp = iniGetDoubleArr(ini,"population:temperature",&nSpecies);
	double *velDrift = iniGetDoubleArr(ini,"population:drift",&nSpecies);

	int nDims = pop->nDims;

	for(int s=0;s<nSpecies;s++){

		long int iStart = pop->iStart[s];
		long int iStop = pop->iStop[s];

		double velTh = sqrt(temp[s]/temp[0]);

		for(long int i=iStart;i<iStop;i++){

			double *vel = &pop->vel[i*nDims];
			for(int d=0;d<nDims;d++){
				vel[d] = velDrift[s] + gsl_ran_gaussian_ziggurat(rng,velTh);
			}
		}
	}
	free(temp);
	free(velDrift);
}

void pVelSet(Population *pop, const double *vel){

	int nDims = pop->nDims;
	int nSpecies = pop->nSpecies;

	for(int s=0;s<nSpecies;s++){

		long int iStart = pop->iStart[s];
		long int iStop = pop->iStop[s];

		for(long int i=iStart;i<iStop;i++){
			for(int d=0;d<nDims;d++){
				pop->vel[i*nDims+d] = vel[d];
			}
		}
	}
}

void pNew(Population *pop, int s, const double *pos, const double *vel){

	int nDims = pop->nDims;
	long int *iStart = pop->iStart;
	long int *iStop = pop->iStop;	// New particle added here

	if(iStop[s]>=iStart[s+1])
		msg(WARNING,"Not enough allocated memory to add new particle to specie %i. New particle ignored.",s);
	else {

		long int p = iStop[s]*nDims;
		for(int d=0;d<nDims;d++){
			pop->pos[p+d] = pos[d];
			pop->vel[p+d] = vel[d];
		}
		iStop[s]++;

	}

}

void pCut(Population *pop, int s, long int p, double *pos, double *vel){

	int nDims = pop->nDims;
	long int pLast = (pop->iStop[s]-1)*nDims;

	for(int d=0;d<nDims;d++){
		pos[d] = pop->pos[p+d];
		vel[d] = pop->vel[p+d];
		pop->pos[p+d] = pop->pos[pLast+d];
		pop->vel[p+d] = pop->vel[pLast+d];
	}

	pop->iStop[s]--;

}

void pOpenH5(const dictionary *ini, Population *pop, const char *fName){

	/*
	 * CREATE FILE
	 */

	hid_t file = openH5File(ini,fName,"pop");

	/*
	 * CREATE GROUPS
	 */
	hid_t group;
	group = H5Gcreate(file,"/pos",H5P_DEFAULT,H5P_DEFAULT,H5P_DEFAULT);
	H5Gclose(group);
	group = H5Gcreate(file,"/vel",H5P_DEFAULT,H5P_DEFAULT,H5P_DEFAULT);
	H5Gclose(group);

	char name[18];	// int is max 5 digits + "/pos/specie " + '\0'

	int nSpecies = pop->nSpecies;
	for(int s=0;s<nSpecies;s++){
		sprintf(name,"/pos/specie %i",s);
		group = H5Gcreate(file,name,H5P_DEFAULT,H5P_DEFAULT,H5P_DEFAULT);
		H5Gclose(group);

		sprintf(name,"/vel/specie %i",s);
		group = H5Gcreate(file,name,H5P_DEFAULT,H5P_DEFAULT,H5P_DEFAULT);
		H5Gclose(group);
	}

	pop->h5 = file;

	/*
	 * CREATE ATTRIBUTES
	 */

	int nDims;
	double *stepSize = iniGetDoubleArr(ini,"grid:stepSize",&nDims);
	double timeStep = iniGetDouble(ini,"time:timeStep");
	double debye = iniGetDouble(ini,"grid:debye");
	double *T = iniGetDoubleArr(ini,"population:temperature",&nDims);
	double *mass = iniGetDoubleArr(ini,"population:mass",&nDims);

	double vThermal = sqrt(BOLTZMANN*T[0]/(mass[0]*ELECTRON_MASS));

	double *attrData = malloc(nDims*sizeof(*attrData));

	setH5Attr(file, "Position denormalization factor", stepSize, nDims);

	adSetAll(attrData,nDims,debye);
	setH5Attr(file, "Position dimensionalizing factor", attrData, nDims);

	for(int d=0;d<nDims;d++) attrData[d]=stepSize[d]/timeStep;
	setH5Attr(file, "Velocity denormalization factor", attrData, nDims);

	adSetAll(attrData,nDims,vThermal);
	setH5Attr(file, "Velocity dimensionalizing factor", attrData, nDims);

	free(T);
	free(mass);
	free(stepSize);
	free(attrData);

}

void pWriteH5(Population *pop, const MpiInfo *mpiInfo, double posN, double velN){

	int mpiRank = mpiInfo->mpiRank;
	int mpiSize = mpiInfo->mpiSize;
	int nSpecies = pop->nSpecies;

	pToGlobalFrame(pop,mpiInfo);

	/*
 	 * HDF5 HYPERSLAB DEFINITION
	 */
	const int arrSize = 2;
	hsize_t fileDims[arrSize];		// Size of data in file
	hsize_t memDims[arrSize];		// Size of data in memory of this MPI node
	hsize_t offset[arrSize];		// At which offset in file to store data of this MPI node
	fileDims[1] = pop->nDims;
	memDims[1] = pop->nDims;
	offset[1] = 0;

	long int *offsetAllSubdomains = malloc((mpiSize+1)*sizeof(long int));
	offsetAllSubdomains[0] = 0;

	for(int s=0;s<nSpecies;s++){

		long int nParticles = pop->iStop[s] - pop->iStart[s];
		MPI_Allgather(&nParticles,1,MPI_LONG,&offsetAllSubdomains[1],1,MPI_LONG,MPI_COMM_WORLD);

		// Take cumulative sum to actually get offset
		// Last element equals total number of particles on all nodes
		for(int r=1;r<=mpiSize;r++){
			offsetAllSubdomains[r] += offsetAllSubdomains[r-1];
		}

		// Only proceed if there actually are any particles to save, at least
		// on one MPI node. HDF5 may crash otherwise.
		if(offsetAllSubdomains[mpiSize]){

			fileDims[0] = offsetAllSubdomains[mpiSize];
			memDims[0] = nParticles;
			offset[0] = offsetAllSubdomains[mpiRank];

			hid_t memSpace = H5Screate_simple(arrSize,memDims,NULL);
			hid_t fileSpace = H5Screate_simple(arrSize,fileDims,NULL);

			H5Sselect_hyperslab(fileSpace,H5S_SELECT_SET,offset,NULL,memDims,NULL);

			/*
			 * STORE DATA COLLECTIVELY
			 */
			hid_t pList = H5Pcreate(H5P_DATASET_XFER);
		    H5Pset_dxpl_mpio(pList, H5FD_MPIO_COLLECTIVE);

			char name[64];
			hid_t dataset;

			sprintf(name,"/pos/specie %i/n=%.1f",s,posN);
			dataset = H5Dcreate(pop->h5,name,H5T_IEEE_F64LE,fileSpace,H5P_DEFAULT,H5P_DEFAULT,H5P_DEFAULT);
			H5Dwrite(dataset, H5T_NATIVE_DOUBLE, memSpace, fileSpace, pList, &pop->pos[pop->iStart[s]*pop->nDims]);
			H5Dclose(dataset);

			sprintf(name,"/vel/specie %i/n=%.1f",s,velN);
			dataset = H5Dcreate(pop->h5,name,H5T_IEEE_F64LE,fileSpace,H5P_DEFAULT,H5P_DEFAULT,H5P_DEFAULT);
			H5Dwrite(dataset, H5T_NATIVE_DOUBLE, memSpace, fileSpace, pList, &pop->vel[pop->iStart[s]*pop->nDims]);
			H5Dclose(dataset);

			H5Pclose(pList);
			H5Sclose(fileSpace);
			H5Sclose(memSpace);

		} else {
			msg(WARNING|ONCE,"No particles to store in .h5-file");
		}
	}
 	free(offsetAllSubdomains);

	pToLocalFrame(pop,mpiInfo);
}

void pCloseH5(Population *pop){
	H5Fclose(pop->h5);
}


void pCreateEnergyDatasets(hid_t xy, Population *pop){

	char name[32];
	int nSpecies = pop->nSpecies;

	sprintf(name,"/energy/potential/total");
	xyCreateDataset(xy,name);

	sprintf(name,"/energy/kinetic/total");
	xyCreateDataset(xy,name);

	for(int s=0;s<nSpecies;s++){
		sprintf(name,"/energy/potential/specie %i",s);
		xyCreateDataset(xy,name);

		sprintf(name,"/energy/kinetic/specie %i",s);
		xyCreateDataset(xy,name);
	}
}

void pWriteEnergy(hid_t xy, Population *pop, double x){

	char name[32];
	int nSpecies = pop->nSpecies;

	sprintf(name,"/energy/potential/total");
	xyWrite(xy,name,x,pop->potEnergy[nSpecies],MPI_SUM);

	sprintf(name,"/energy/kinetic/total");
	xyWrite(xy,name,x,pop->kinEnergy[nSpecies],MPI_SUM);

	for(int s=0;s<nSpecies;s++){

		sprintf(name,"/energy/potential/specie %i",s);
		xyWrite(xy,name,x,pop->potEnergy[s],MPI_SUM);

		sprintf(name,"/energy/kinetic/specie %i",s);
		xyWrite(xy,name,x,pop->kinEnergy[s],MPI_SUM);
	}

}

/******************************************************************************
 * DEFINING LOCAL FUNCTIONS
 *****************************************************************************/

void pToLocalFrame(Population *pop, const MpiInfo *mpiInfo){

	int *offset = mpiInfo->offset;
	int nSpecies = pop->nSpecies;
	int nDims = pop->nDims;

	for(int s=0;s<nSpecies;s++){

		long int iStart = pop->iStart[s];
		long int iStop = pop->iStop[s];

		for(long int i=iStart;i<iStop;i++){

			double *pos = &pop->pos[i*nDims];
			for(int d=0;d<nDims;d++) pos[d] -= offset[d];
		}
	}
}

void pToGlobalFrame(Population *pop, const MpiInfo *mpiInfo){

	int *offset = mpiInfo->offset;
	int nSpecies = pop->nSpecies;
	int nDims = pop->nDims;

	for(int s=0;s<nSpecies;s++){

		long int iStart = pop->iStart[s];
		long int iStop = pop->iStop[s];

		for(long int i=iStart;i<iStop;i++){

			double *pos = &pop->pos[i*nDims];
			for(int d=0;d<nDims;d++) pos[d] += offset[d];
		}
	}
}

static void pSetNormParams(const dictionary *ini, Population *pop){

	int nSpecies, nDims;
	double *charge = iniGetDoubleArr(ini,"population:charge",&nSpecies);
	double *mass = iniGetDoubleArr(ini,"population:mass",&nSpecies);
	double *stepSize = iniGetDoubleArr(ini,"grid:stepSize",&nDims);
	double timeStep = iniGetDouble(ini,"time:timeStep");
	double cellVolume = adProd(stepSize,nDims);

	/*
	 * Normalizing charge and mass (used in energy computations)
	 */
	double *chargeBar = malloc(nSpecies*sizeof(*chargeBar));
	double *massBar = malloc(nSpecies*sizeof(*massBar));
	for(int s=0;s<nSpecies;s++){
		chargeBar[s]	= (pow(timeStep,2)/cellVolume)*   (charge[0]/mass[0])  *charge[s];
		massBar[s] 		= (pow(timeStep,2)/cellVolume)*pow(charge[0]/mass[0],2)*mass[s];
	}
	pop->charge=chargeBar;
	pop->mass=massBar;

	/*
	 * Computing renormalization factors (used in update equations)
	 */
	double *renormE = malloc(nSpecies*sizeof(*renormE));
	double *renormRho = malloc(nSpecies*sizeof(*renormRho));
	for(int s=0;s<nSpecies-1;s++){
		renormE[s] = (charge[s+1]/mass[s+1])/(charge[s]/mass[s]);
		renormRho[s] = chargeBar[s]/chargeBar[s+1];
	}
	renormE[nSpecies-1] = (charge[0]/mass[0])/(charge[nSpecies-1]/mass[nSpecies-1]);
	renormRho[nSpecies-1] = chargeBar[nSpecies-1];

	pop->renormE = renormE;
	pop->renormRho = renormRho;

	free(charge);
	free(mass);
	free(stepSize);

}<|MERGE_RESOLUTION|>--- conflicted
+++ resolved
@@ -9,13 +9,9 @@
  * particle structs, reading and writing of data and so on.
  */
 
-<<<<<<< HEAD
 #define _XOPEN_SOURCE 700
 
-#include "pinc.h"
-=======
 #include "core.h"
->>>>>>> 7f373ece
 #include <math.h>
 #include <mpi.h>
 #include <gsl/gsl_rng.h>
