--- conflicted
+++ resolved
@@ -81,14 +81,10 @@
 	 * FINALIZE PINC VARIABLES
 	 */
 
-<<<<<<< HEAD
 	// testGetSlice(ini, gridQuantity);
-	testSwapHalo(ini, gridQuantity, mpiInfo);
+	// testSwapHalo(ini, gridQuantity, mpiInfo);
 	// testGaussSeidel(ini, gridQuantity, mpiInfo);
 
-
-=======
->>>>>>> e84b016e
 	freeMpiInfo(mpiInfo);
 	freePopulation(pop);
 	// freeGrid(grid);
