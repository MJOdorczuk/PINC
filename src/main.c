--- conflicted
+++ resolved
@@ -10,12 +10,9 @@
 #include "core.h"
 #include "pusher.h"
 #include "multigrid.h"
-<<<<<<< HEAD
+#include "spectral.h"
+#include "object.h"
 #include "collisions.h"
-=======
-#include "spectral.h"
->>>>>>> f4774609
-#include "object.h"
 
 void regular(dictionary *ini);
 funPtr regular_set(dictionary *ini){ return regular; }
