/**
 * @file	    main.c
 * @author	    Sigvald Marholm <sigvaldm@fys.uio.no>,
 *				Gullik Vetvik Killie <gullikvk@student.matnat.uio.no>
 * @copyright   University of Oslo, Norway
 * @brief	    PINC main routine.
 * @date        08.10.15
 *
 * Main routine for PINC (Particle-IN-Cell).
 */

#include "core.h"
#include "pusher.h"
#include "multigrid.h"

/*
 * MAIN ROUTINES (RUN MODES PERHAPS A BETTER NAME?)
 */
void regularRoutine(dictionary *ini);
void debugFillHeaviside(Grid *grid, MpiInfo *mpiInfo);
void mgRoutine(dictionary *ini);

int main(int argc, char *argv[]){

	/*
	 * INITIALIZE PINC
	 */
	MPI_Init(&argc,&argv);
	dictionary *ini = iniOpen(argc,argv); // No printing before this
	msg(STATUS|ONCE, "PINC started.");    // Needs MPI
	MPI_Barrier(MPI_COMM_WORLD);

	/*
	 * CHOOSE PINC MAIN ROUTINE (RUN MODE PERHAPS A BETTER NAME?)
	 */
	char *routine = iniGetStr(ini,"main:routine");
	if(!strcmp(routine, "regular"))		regularRoutine(ini);
	if(!strcmp(routine, "mgRoutine"))	mgRoutine(ini);
	free(routine);

	/*
	 * FINALIZE PINC
	 */
	iniClose(ini);
	MPI_Barrier(MPI_COMM_WORLD);
	msg(STATUS|ONCE,"PINC completed successfully!"); // Needs MPI
	MPI_Finalize();

	return 0;
}


void regularRoutine(dictionary *ini){

<<<<<<< HEAD
	// Random number seeds
	gsl_rng *rng = gsl_rng_alloc(gsl_rng_mt19937);
=======
	//Random number seeds
	gsl_rng *rngSync = gsl_rng_alloc(gsl_rng_mt19937);
>>>>>>> 49a05ef6

	/*
	 * INITIALIZE PINC VARIABLES
	 */

	// MPI struct
	MpiInfo *mpiInfo = gAllocMpi(ini);

	 // Setting up particles.
	Population *pop = pAlloc(ini);

	// Allocating grids
	Grid *E   = gAlloc(ini, 3);
	Grid *rho = gAlloc(ini, 1);
	Grid *res = gAlloc(ini, 1);
	Grid *phi = gAlloc(ini, 1);

	// Creating a neighbourhood in the rho Grid variable to handle migrants
	gCreateNeighborhood(ini, mpiInfo, rho);

	// Alloc multigrids
	Multigrid *mgRho = mgAlloc(ini, rho);
	Multigrid *mgRes = mgAlloc(ini, res);
	Multigrid *mgPhi = mgAlloc(ini, phi);

	// Alloc h5 files
	int rank = phi->rank;
	double *denorm = malloc((rank-1)*sizeof(*denorm));
	double *dimen = malloc((rank-1)*sizeof(*dimen));

	for(int d = 1; d < rank;d++) denorm[d-1] = 1.;
	for(int d = 1; d < rank;d++) dimen[d-1] = 1.;

	pOpenH5(ini, pop, "pop");
	gOpenH5(ini, rho, mpiInfo, denorm, dimen, "rho");
	gOpenH5(ini, phi, mpiInfo, denorm, dimen, "phi");
	gOpenH5(ini, E,   mpiInfo, denorm, dimen, "E");

	hid_t history = xyOpenH5(ini,"history");
	pCreateEnergyDatasets(history,pop);

	// Add more time series to history if you want
	// xyCreateDataset(history,"/group/group/dataset");

	free(denorm);
	free(dimen);

	/***************************************************************
	 *		ACTUAL simulation stuff
	 **************************************************************/
	int nTimeSteps = iniGetInt(ini,"time:nTimeSteps");

<<<<<<< HEAD
	// Initalize particles
	pPosUniform(ini, pop, mpiInfo, rng);
	pVelZero(pop);

	// Perturb particles
	pPosPerturb(ini, pop, mpiInfo);

	puExtractEmigrants3D(pop, mpiInfo);
	puMigrate(pop, mpiInfo, rho);
=======
	//Inital conditions
	pPosUniform(ini, pop, mpiInfo, rngSync);
	// TBD: INITIAL VELOCITY
>>>>>>> 49a05ef6

	// Get initial charge density
	puDistr3D1(pop, rho);
<<<<<<< HEAD
	gHaloOp(addSlice, rho, mpiInfo, 1);

	// Get initial E-field
=======
	gHaloOp(setSlice, rho, mpiInfo, 0);
>>>>>>> 49a05ef6
	mgSolver(mgVRegular, mgRho, mgPhi, mgRes, mpiInfo);
	gFinDiff1st(phi, E);
	gHaloOp(setSlice, E, mpiInfo, 0);

	// Advance velocities half a step
	gMul(E, 0.5);
	puAcc3D1(pop, E);
	gMul(E, 2.0);

	// aiPrint(rho->size,4);
	// alPrint(rho->sizeProd,4);
	// adPrint(mpiInfo->thresholds,6);

	// Time loop
	// n should start at 1 since that's the timestep we have after the first
	// iteration (i.e. when storing H5-files).
	for(int n = 1; n <= nTimeSteps; n++){

		msg(STATUS|ONCE,"Computing time-step %i",n);
		MPI_Barrier(MPI_COMM_WORLD);	// Temporary, shouldn't be necessary

		pVelAssertMax(pop,8.0);		// Just for catching errors while debugging

		// Move particles
		puMove(pop);

		puExtractEmigrants3D(pop, mpiInfo);
		puMigrate(pop, mpiInfo, rho);

		pPosAssertInLocalFrame(pop, rho);	// Just for catching errors while debugging

		// Compute charge density
		puDistr3D1(pop, rho);
<<<<<<< HEAD
		gHaloOp(addSlice, rho, mpiInfo, 1);

		// Compute E-field
		mgSolver(mgVRegular, mgRho, mgPhi, mgRes, mpiInfo);
=======
		gHaloOp(addSlice, rho, mpiInfo, 0);
        mgSolver(mgVRegular, mgRho, mgPhi, mgRes, mpiInfo);
>>>>>>> 49a05ef6
		gFinDiff1st(phi, E);
		gHaloOp(setSlice, E, mpiInfo, 0);

		// Apply external E
		// gAddTo(Ext);
<<<<<<< HEAD

		// Accelerate
		puAcc3D1KE(pop, E);		// Includes kinetic energy for step n
		pSumKinEnergy(pop);

		gPotEnergy(rho,phi,pop);

		// Example of writing another dataset to history.xy.h5
		// xyWrite(history,"/group/group/dataset",(double)n,value,MPI_SUM);

		//Write h5 files
		gWriteH5(E, mpiInfo, (double) n);
		gWriteH5(rho, mpiInfo, (double) n);
		gWriteH5(phi, mpiInfo, (double) n);
		// pWriteH5(pop, mpiInfo, (double) n, (double)n+0.5);
=======
		//
		//Accelerate
		puAcc3D1KE(pop, E);		// Includes kinetic energy for step n
		// puAcc3D1(pop, E);		// Includes kinetic energy for step n

		//
		// gPotEnergy(rho,phi,pop);
		//
		// // Example of writing another dataset to history.xy.h5
		// // xyWrite(history,"/group/group/dataset",(double)n,value,MPI_SUM);
		//
		// //Write h5 files
		pWriteH5(pop, mpiInfo, (double) n, (double) n);
>>>>>>> 49a05ef6
		pWriteEnergy(history,pop,(double)n);

	}


	 /*
	 * FINALIZE PINC VARIABLES
	 */
	gFreeMpi(mpiInfo);

	// Close h5 files
	pCloseH5(pop);
	gCloseH5(rho);
	gCloseH5(phi);
	gCloseH5(E);
	xyCloseH5(history);

	// Free memory
	mgFree(mgRho);
	mgFree(mgPhi);
	mgFree(mgRes);
	gFree(rho);
	gFree(phi);
	gFree(res);
	gFree(E);
	pFree(pop);

<<<<<<< HEAD
	/*
	 * FINALIZE THIRD PARTY LIBRARIES
	 */
	gsl_rng_free(rng);
=======

	/*
	 * FINALIZE THIRD PARTY LIBRARIES
	 */
	iniClose(ini);
	gsl_rng_free(rngSync);
>>>>>>> 49a05ef6

}



void mgRoutine(dictionary *ini){

	//Mpi
	MpiInfo *mpiInfo = gAllocMpi(ini);

	//Rand Seed
	gsl_rng *rng = gsl_rng_alloc(gsl_rng_mt19937);

	//Grids
	Grid *phi = gAlloc(ini, 1);
	Grid *rho = gAlloc(ini, 1);
	Grid *res= gAlloc(ini, 1);
	Grid *analytical = gAlloc(ini, 1);

	//Multilevel grids
	Multigrid *mgPhi = mgAlloc(ini, phi);
	Multigrid *mgRho = mgAlloc(ini, rho);
	Multigrid *mgRes = mgAlloc(ini, res);

	int rank = rho->rank;
	Timer *t = tAlloc(rank);

	// double tol = 77000.;
	// double err = tol+1.;

	//Compute stuff
	// fillHeaviside(rho, mpiInfo);
	// fillPointCharge(rho, mpiInfo);
	// fillPolynomial(rho, mpiInfo);
	// fillPointSol(analytical, mpiInfo);
	// fillExp(analytical, mpiInfo);
	fillSin(rho, mpiInfo);
	// fillSinSol(analytical, mpiInfo);
	// fillCst(rho, mpiInfo);
	// fillRng(rho, mpiInfo, rng);

	// gHaloOp(setSlice, analytical, mpiInfo);
	// gFinDiff2nd3D(rho, analytical);

	msg(STATUS|ONCE, "mgLevels = %d", mgRho->nLevels);

	// while(err>tol){
		// Run solver
		tStart(t);
		mgSolver(mgVRegular, mgRho, mgPhi, mgRes, mpiInfo);
		// for(int n = 0; n < mgRho->nMGCycles; n++){
		// // // 	// mgGS3D(phi, rho, mgRho->nPreSmooth, mpiInfo);
		// // // 	// mgGS3D(phi, rho, mgRho->nPostSmooth, mpiInfo);
		// // // 	// mgJacob3D(phi, rho, mgRho->nPreSmooth, mpiInfo);
		// // // 	// mgJacob3D(phi, rho, mgRho->nPostSmooth, mpiInfo);
		// 	mgRho->preSmooth(phi, rho, mgRho->nPreSmooth, mpiInfo);
		// 	mgRho->postSmooth(phi, rho, mgRho->nPreSmooth, mpiInfo);
		// // //
		// }

		tStop(t);

		gZero(res);
		//Compute residual and mass
		// mgResidual(res,rho, phi, mpiInfo);
		// gHaloOp(setSlice, res, mpiInfo);
		// err = mgResMass3D(res,mpiInfo);
		// msg(STATUS|ONCE, "The error mass (e^2) is %f", err);
	// }

	gHaloOp(setSlice, phi, mpiInfo, 0);
	gHaloOp(setSlice, rho, mpiInfo, 0);
	gHaloOp(setSlice, res, mpiInfo, 0);


	// gFinDiff2nd3D(res, phi);
	mgResidual(res, rho, phi, mpiInfo);

	// dumpTrueGrid(ini, res);
	// gHaloOp(setSlice, res, mpiInfo);


	// if(mpiInfo->mpiRank==0) fMsg(ini, "mgLog", "%llu \n", t->total);

	//Prep to store grids
	// int lvl = 0;
	// Grid *rho = mgRho->grids[lvl];
	// Grid *phi = mgPhi->grids[lvl];
	// Grid *res = mgRes->grids[lvl];

	double *denorm = malloc((rank-1)*sizeof(*denorm));
	double *dimen = malloc((rank-1)*sizeof(*dimen));

	for(int d = 1; d < rank;d++) denorm[d-1] = 1.;
	for(int d = 1; d < rank;d++) dimen[d-1] = 1.;

	gOpenH5(ini, rho, mpiInfo, denorm, dimen, "rho");
	gOpenH5(ini, phi, mpiInfo, denorm, dimen, "phi");
	gOpenH5(ini, res, mpiInfo, denorm, dimen, "res");
	gOpenH5(ini, analytical, mpiInfo, denorm, dimen, "analytical");

	free(denorm);
	free(dimen);

	gWriteH5(rho,mpiInfo,0.);
	gWriteH5(phi,mpiInfo,0.);
	gWriteH5(res,mpiInfo,0.);
	gWriteH5(analytical, mpiInfo, 0.);

	gCloseH5(phi);
	gCloseH5(rho);
	gCloseH5(res);
	gCloseH5(analytical);

	tFree(t);
	gFreeMpi(mpiInfo);

	gsl_rng_free(rng);

	return;
}

<<<<<<< HEAD
=======

int main(int argc, char *argv[]){

	/*
	 * INITIALIZE THIRD PARTY LIBRARIES
	 */
	MPI_Init(&argc,&argv);
	dictionary *ini = iniOpen(argc,argv);
	msg(STATUS|ONCE,"PINC started.");
	MPI_Barrier(MPI_COMM_WORLD);


	//Choose routine from ini file
	char *routine = iniGetStr(ini,"main:routine");

	if(!strcmp(routine, "regular"))				regularRoutine(ini);
	if(!strcmp(routine, "mgRoutine"))			mgRoutine(ini);

	free(routine);


	MPI_Barrier(MPI_COMM_WORLD);
	msg(STATUS|ONCE,"PINC completed successfully!"); // Needs MPI
	MPI_Finalize();

	return 0;
}

>>>>>>> 49a05ef6
/*****************************************************************
 *			Blueprint
 ****************************************************************/

/*
 * INITIALIZE PINC VARIABLES
 */

// -2. Sanitize

// -1. Allocate all datatypes

// 0. Specify all function pointers from ini

// 1. Specify phase space distribution
// 2. rho: puDistr3D1(); (distribute)
// 3. phi: linearMG();
// 4. E: gFinDiff1rd();

// Accelerate half-step
// gMul(E,0.5);
// puAcc3D1(pop,E); // (accelerate)
// gMul(E,2);

/*
 *	TEST AREA
 */

// for(long int n=1;n<=N;n++){
//
// 	// Everything in here is function pointers
//
// 	// Move
// 	move();
// 	migrate();			// Including boundaries and safety testing
//
// 	// Weighting
// 	distribute();
// 	interactAdd();		// Fix boundaries for rho
//
// 	// Field solver
// 	solver();			// Including boundaries
// 	finDiff();
// 	swapHalo();
//
// 	imposeExternal();	// To add external field
// 	potentialEnergy();	// Calculate potential energy for step n
//
// 	// Accelerate
// 	accelerate();		// Including total kinetic energy for step n
//
// 	// Diagnostics
// 	if(n%a==0) savePop();
// 	if(n%b==0) saveGrid();
// 	if(n%c==0) saveVelocityDistr();
//
// }

/*
 * FINALIZE PINC VARIABLES
 */

/*
 * FINALIZE THIRD PARTY LIBRARIES
 */<|MERGE_RESOLUTION|>--- conflicted
+++ resolved
@@ -52,13 +52,8 @@
 
 void regularRoutine(dictionary *ini){
 
-<<<<<<< HEAD
 	// Random number seeds
 	gsl_rng *rng = gsl_rng_alloc(gsl_rng_mt19937);
-=======
-	//Random number seeds
-	gsl_rng *rngSync = gsl_rng_alloc(gsl_rng_mt19937);
->>>>>>> 49a05ef6
 
 	/*
 	 * INITIALIZE PINC VARIABLES
@@ -111,7 +106,6 @@
 	 **************************************************************/
 	int nTimeSteps = iniGetInt(ini,"time:nTimeSteps");
 
-<<<<<<< HEAD
 	// Initalize particles
 	pPosUniform(ini, pop, mpiInfo, rng);
 	pVelZero(pop);
@@ -121,21 +115,12 @@
 
 	puExtractEmigrants3D(pop, mpiInfo);
 	puMigrate(pop, mpiInfo, rho);
-=======
-	//Inital conditions
-	pPosUniform(ini, pop, mpiInfo, rngSync);
-	// TBD: INITIAL VELOCITY
->>>>>>> 49a05ef6
 
 	// Get initial charge density
 	puDistr3D1(pop, rho);
-<<<<<<< HEAD
 	gHaloOp(addSlice, rho, mpiInfo, 1);
 
 	// Get initial E-field
-=======
-	gHaloOp(setSlice, rho, mpiInfo, 0);
->>>>>>> 49a05ef6
 	mgSolver(mgVRegular, mgRho, mgPhi, mgRes, mpiInfo);
 	gFinDiff1st(phi, E);
 	gHaloOp(setSlice, E, mpiInfo, 0);
@@ -169,21 +154,16 @@
 
 		// Compute charge density
 		puDistr3D1(pop, rho);
-<<<<<<< HEAD
 		gHaloOp(addSlice, rho, mpiInfo, 1);
 
 		// Compute E-field
 		mgSolver(mgVRegular, mgRho, mgPhi, mgRes, mpiInfo);
-=======
-		gHaloOp(addSlice, rho, mpiInfo, 0);
-        mgSolver(mgVRegular, mgRho, mgPhi, mgRes, mpiInfo);
->>>>>>> 49a05ef6
+
 		gFinDiff1st(phi, E);
 		gHaloOp(setSlice, E, mpiInfo, 0);
 
 		// Apply external E
 		// gAddTo(Ext);
-<<<<<<< HEAD
 
 		// Accelerate
 		puAcc3D1KE(pop, E);		// Includes kinetic energy for step n
@@ -199,21 +179,7 @@
 		gWriteH5(rho, mpiInfo, (double) n);
 		gWriteH5(phi, mpiInfo, (double) n);
 		// pWriteH5(pop, mpiInfo, (double) n, (double)n+0.5);
-=======
-		//
-		//Accelerate
-		puAcc3D1KE(pop, E);		// Includes kinetic energy for step n
-		// puAcc3D1(pop, E);		// Includes kinetic energy for step n
-
-		//
-		// gPotEnergy(rho,phi,pop);
-		//
-		// // Example of writing another dataset to history.xy.h5
-		// // xyWrite(history,"/group/group/dataset",(double)n,value,MPI_SUM);
-		//
-		// //Write h5 files
-		pWriteH5(pop, mpiInfo, (double) n, (double) n);
->>>>>>> 49a05ef6
+
 		pWriteEnergy(history,pop,(double)n);
 
 	}
@@ -241,20 +207,15 @@
 	gFree(E);
 	pFree(pop);
 
-<<<<<<< HEAD
 	/*
 	 * FINALIZE THIRD PARTY LIBRARIES
 	 */
 	gsl_rng_free(rng);
-=======
 
 	/*
 	 * FINALIZE THIRD PARTY LIBRARIES
 	 */
 	iniClose(ini);
-	gsl_rng_free(rngSync);
->>>>>>> 49a05ef6
-
 }
 
 
@@ -285,12 +246,12 @@
 	// double err = tol+1.;
 
 	//Compute stuff
-	// fillHeaviside(rho, mpiInfo);
+	fillHeaviside(rho, mpiInfo);
 	// fillPointCharge(rho, mpiInfo);
 	// fillPolynomial(rho, mpiInfo);
 	// fillPointSol(analytical, mpiInfo);
 	// fillExp(analytical, mpiInfo);
-	fillSin(rho, mpiInfo);
+	// fillSin(rho, mpiInfo);
 	// fillSinSol(analytical, mpiInfo);
 	// fillCst(rho, mpiInfo);
 	// fillRng(rho, mpiInfo, rng);
@@ -376,37 +337,7 @@
 	return;
 }
 
-<<<<<<< HEAD
-=======
-
-int main(int argc, char *argv[]){
-
-	/*
-	 * INITIALIZE THIRD PARTY LIBRARIES
-	 */
-	MPI_Init(&argc,&argv);
-	dictionary *ini = iniOpen(argc,argv);
-	msg(STATUS|ONCE,"PINC started.");
-	MPI_Barrier(MPI_COMM_WORLD);
-
-
-	//Choose routine from ini file
-	char *routine = iniGetStr(ini,"main:routine");
-
-	if(!strcmp(routine, "regular"))				regularRoutine(ini);
-	if(!strcmp(routine, "mgRoutine"))			mgRoutine(ini);
-
-	free(routine);
-
-
-	MPI_Barrier(MPI_COMM_WORLD);
-	msg(STATUS|ONCE,"PINC completed successfully!"); // Needs MPI
-	MPI_Finalize();
-
-	return 0;
-}
-
->>>>>>> 49a05ef6
+
 /*****************************************************************
  *			Blueprint
  ****************************************************************/
