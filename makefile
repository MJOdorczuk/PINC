--- conflicted
+++ resolved
@@ -24,15 +24,9 @@
 THDIR	= test
 
 
-<<<<<<< HEAD
-HEAD_	= pinc.h pusher.h test.h multigrid.h
-SRC_	= main.c io.c aux.c population.c grid.c pusher.c test.c multigrid.c
 
-
-=======
 HEAD_	= pinc.h pusher.h #multigrid.h
 SRC_	= io.c aux.c population.c grid.c pusher.c #multigrid.c
->>>>>>> 1b1ba53b
 OBJ_	= $(SRC_:.c=.o)
 
 TESTOBJ_= test.o $(SRC_:.c=.test.o)
