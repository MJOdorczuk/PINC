--- conflicted
+++ resolved
@@ -18,11 +18,7 @@
 	testGrid();
 	testPopulation();
 	testPusher();
-<<<<<<< HEAD
 	testMultigrid();
-=======
-
->>>>>>> a4bdd601
 	utSummary();
 
 	MPI_Finalize();
